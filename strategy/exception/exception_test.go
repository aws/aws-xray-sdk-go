--- conflicted
+++ resolved
@@ -102,8 +102,7 @@
 
 	assert.NotNil(t, err.ID)
 	assert.Equal(t, "new error", err.Message)
-<<<<<<< HEAD
-	assert.Equal(t, "error", err.Type)
+	assert.Equal(t, "errors.errorString", err.Type)
 }
 
 // Benchmarks
@@ -139,7 +138,4 @@
 		convertStack(err.StackTrace())
 	}
 
-=======
-	assert.Equal(t, "errors.errorString", err.Type)
->>>>>>> 91c44a2d
 }