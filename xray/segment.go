// Copyright 2017-2017 Amazon.com, Inc. or its affiliates. All Rights Reserved.
//
// Licensed under the Apache License, Version 2.0 (the "License"). You may not use this file except in compliance with the License. A copy of the License is located at
//
//     http://aws.amazon.com/apache2.0/
//
// or in the "license" file accompanying this file. This file is distributed on an "AS IS" BASIS, WITHOUT WARRANTIES OR CONDITIONS OF ANY KIND, either express or implied. See the License for the specific language governing permissions and limitations under the License.

package xray

import (
	"context"
	"crypto/rand"
	"fmt"
	"net/http"
	"os"
	"runtime"
	"strings"
	"sync/atomic"
	"time"

	"github.com/aws/aws-xray-sdk-go/header"
	"github.com/aws/aws-xray-sdk-go/internal/logger"
	"github.com/aws/aws-xray-sdk-go/internal/plugins"
	"github.com/aws/aws-xray-sdk-go/strategy/sampling"
)

// NewTraceID generates a string format of random trace ID.
func NewTraceID() string {
	var r [12]byte
	_, err := rand.Read(r[:])
	if err != nil {
		panic(err)
	}
	return fmt.Sprintf("1-%08x-%02x", time.Now().Unix(), r)
}

// NewSegmentID generates a string format of segment ID.
func NewSegmentID() string {
	var r [8]byte
	_, err := rand.Read(r[:])
	if err != nil {
		panic(err)
	}
	return fmt.Sprintf("%02x", r)
}

// BeginFacadeSegment creates a Segment for a given name and context.
func BeginFacadeSegment(ctx context.Context, name string, h *header.Header) (context.Context, *Segment) {
	seg := basicSegment(name, h)

	cfg := GetRecorder(ctx)
	seg.assignConfiguration(cfg)

	return context.WithValue(ctx, ContextKey, seg), seg
}

// BeginSegment creates a Segment for a given name and context.
func BeginSegment(ctx context.Context, name string) (context.Context, *Segment) {

	return BeginSegmentWithSampling(ctx, name, nil, nil)
}

func BeginSegmentWithSampling(ctx context.Context, name string, r *http.Request, traceHeader *header.Header) (context.Context, *Segment) {
	// If SDK is disabled then return with an empty segment
	disableKey := os.Getenv("AWS_XRAY_SDK_DISABLED")
	if strings.ToLower(disableKey) == "true" {
		seg := &Segment{}
		return context.WithValue(ctx, ContextKey, seg), seg
	}

	seg := basicSegment(name, nil)

	cfg := GetRecorder(ctx)
	seg.assignConfiguration(cfg)

	seg.Lock()
	defer seg.Unlock()

	seg.addPlugin(plugins.InstancePluginMetadata)
	seg.addSDKAndServiceInformation()
	if seg.ParentSegment.GetConfiguration().ServiceVersion != "" {
		seg.GetService().Version = seg.ParentSegment.GetConfiguration().ServiceVersion
	}

	if r == nil || traceHeader == nil {
		// Sampling strategy fallbacks to default sampling in the case of directly using BeginSegment API without any instrumentation
		sd := seg.ParentSegment.GetConfiguration().SamplingStrategy.ShouldTrace(&sampling.Request{})
		seg.Sampled = sd.Sample
		logger.Debugf("SamplingStrategy decided: %t", seg.Sampled)
		seg.AddRuleName(sd)
	} else {
		// Sampling strategy for http calls
		seg.Sampled = traceHeader.SamplingDecision == header.Sampled

		switch traceHeader.SamplingDecision {
		case header.Sampled:
			logger.Debug("Incoming header decided: Sampled=true")
		case header.NotSampled:
			logger.Debug("Incoming header decided: Sampled=false")
		}

		if traceHeader.SamplingDecision != header.Sampled && traceHeader.SamplingDecision != header.NotSampled {
			samplingRequest := &sampling.Request{
				Host:        r.Host,
				URL:         r.URL.Path,
				Method:      r.Method,
				ServiceName: seg.Name,
				ServiceType: plugins.InstancePluginMetadata.Origin,
			}
			sd := seg.ParentSegment.GetConfiguration().SamplingStrategy.ShouldTrace(samplingRequest)
			seg.Sampled = sd.Sample
			logger.Debugf("SamplingStrategy decided: %t", seg.Sampled)
			seg.AddRuleName(sd)
		}
	}

	if ctx.Done() != nil {
		go func() {
			<-ctx.Done()
			seg.handleContextDone()
		}()
	}

	// check whether segment is dummy or not based on sampling decision
	if !seg.ParentSegment.Sampled {
		seg.Dummy = true
	}

	return context.WithValue(ctx, ContextKey, seg), seg
}

func basicSegment(name string, h *header.Header) *Segment {
	if len(name) > 200 {
		name = name[:200]
	}
	seg := &Segment{parent: nil}
	logger.Debugf("Beginning segment named %s", name)
	seg.ParentSegment = seg

	seg.Lock()
	defer seg.Unlock()

	seg.Name = name
	seg.StartTime = float64(time.Now().UnixNano()) / float64(time.Second)
	seg.InProgress = true
	seg.Dummy = false

	if h == nil {
		seg.TraceID = NewTraceID()
		seg.ID = NewSegmentID()
		seg.Sampled = true
	} else {
		seg.Facade = true
		seg.ID = h.ParentID
		seg.TraceID = h.TraceID
		seg.Sampled = h.SamplingDecision == header.Sampled
	}

	return seg
}

// assignConfiguration assigns value to seg.Configuration
func (seg *Segment) assignConfiguration(cfg *Config) {
	seg.Lock()
	if cfg == nil {
		seg.GetConfiguration().ContextMissingStrategy = globalCfg.contextMissingStrategy
		seg.GetConfiguration().ExceptionFormattingStrategy = globalCfg.exceptionFormattingStrategy
		seg.GetConfiguration().SamplingStrategy = globalCfg.samplingStrategy
		seg.GetConfiguration().StreamingStrategy = globalCfg.streamingStrategy
		seg.GetConfiguration().Emitter = globalCfg.emitter
		seg.GetConfiguration().ServiceVersion = globalCfg.serviceVersion
	} else {
		if cfg.ContextMissingStrategy != nil {
			seg.GetConfiguration().ContextMissingStrategy = cfg.ContextMissingStrategy
		} else {
			seg.GetConfiguration().ContextMissingStrategy = globalCfg.contextMissingStrategy
		}

		if cfg.ExceptionFormattingStrategy != nil {
			seg.GetConfiguration().ExceptionFormattingStrategy = cfg.ExceptionFormattingStrategy
		} else {
			seg.GetConfiguration().ExceptionFormattingStrategy = globalCfg.exceptionFormattingStrategy
		}

		if cfg.SamplingStrategy != nil {
			seg.GetConfiguration().SamplingStrategy = cfg.SamplingStrategy
		} else {
			seg.GetConfiguration().SamplingStrategy = globalCfg.samplingStrategy
		}

		if cfg.StreamingStrategy != nil {
			seg.GetConfiguration().StreamingStrategy = cfg.StreamingStrategy
		} else {
			seg.GetConfiguration().StreamingStrategy = globalCfg.streamingStrategy
		}

		if cfg.Emitter != nil {
			seg.GetConfiguration().Emitter = cfg.Emitter
		} else {
			seg.GetConfiguration().Emitter = globalCfg.emitter
		}

		if cfg.ServiceVersion != "" {
			seg.GetConfiguration().ServiceVersion = cfg.ServiceVersion
		} else {
			seg.GetConfiguration().ServiceVersion = globalCfg.serviceVersion
		}
	}
	seg.Unlock()
}

// BeginSubsegment creates a subsegment for a given name and context.
func BeginSubsegment(ctx context.Context, name string) (context.Context, *Segment) {
	// If SDK is disabled then return with an empty segment
	disableKey := os.Getenv("AWS_XRAY_SDK_DISABLED")
	if strings.ToLower(disableKey) == "true" {
		seg := &Segment{}
		return context.WithValue(ctx, ContextKey, seg), seg
	}

	if len(name) > 200 {
		name = name[:200]
	}

	var parent *Segment
	// first time to create facade segment
	if getTraceHeaderFromContext(ctx) != nil && GetSegment(ctx) == nil {
		_, parent = newFacadeSegment(ctx)
	} else {
		parent = GetSegment(ctx)
		if parent == nil {
			cfg := GetRecorder(ctx)
			failedMessage := fmt.Sprintf("failed to begin subsegment named '%v': segment cannot be found.", name)
			if cfg != nil && cfg.ContextMissingStrategy != nil {
				cfg.ContextMissingStrategy.ContextMissing(failedMessage)
			} else {
				globalCfg.ContextMissingStrategy().ContextMissing(failedMessage)
			}
			return ctx, nil
		}
	}

	seg := &Segment{parent: parent}
	logger.Debugf("Beginning subsegment named %s", name)

	seg.Lock()
	defer seg.Unlock()

	seg.ParentSegment = parent.ParentSegment

	// check whether segment is dummy or not based on sampling decision
	if !seg.ParentSegment.Sampled {
		seg.Dummy = true
	}

	atomic.AddUint32(&seg.ParentSegment.totalSubSegments, 1)

	parent.Lock()
	parent.rawSubsegments = append(parent.rawSubsegments, seg)
	parent.openSegments++
	parent.Unlock()

	seg.ID = NewSegmentID()
	seg.Name = name
	seg.StartTime = float64(time.Now().UnixNano()) / float64(time.Second)
	seg.InProgress = true

	return context.WithValue(ctx, ContextKey, seg), seg
}

// NewSegmentFromHeader creates a segment for downstream call and add information to the segment that gets from HTTP header.
func NewSegmentFromHeader(ctx context.Context, name string, r *http.Request, h *header.Header) (context.Context, *Segment) {
	con, seg := BeginSegmentWithSampling(ctx, name, r, h)

	if h.TraceID != "" {
		seg.TraceID = h.TraceID
	}
	if h.ParentID != "" {
		seg.ParentID = h.ParentID
	}

	seg.IncomingHeader = h
	seg.RequestWasTraced = true

	return con, seg
}

// Close a segment.
func (seg *Segment) Close(err error) {
	// If SDK is disabled then return with an empty segment
	disableKey := os.Getenv("AWS_XRAY_SDK_DISABLED")
	if strings.ToLower(disableKey) == "true" {
		return
	}

	seg.Lock()
	if seg.parent != nil {
		logger.Debugf("Closing subsegment named %s", seg.Name)
	} else {
		logger.Debugf("Closing segment named %s", seg.Name)
	}
	seg.EndTime = float64(time.Now().UnixNano()) / float64(time.Second)
	seg.InProgress = false

	if err != nil {
		seg.addError(err)
	}

	// If segment is dummy we return
	if seg.Dummy {
		return
	}

	seg.Unlock()
	seg.send()
}

// CloseAndStream closes a subsegment and sends it.
func (seg *Segment) CloseAndStream(err error) {
	// If SDK is disabled then return with an empty segment
	disableKey := os.Getenv("AWS_XRAY_SDK_DISABLED")
	if strings.ToLower(disableKey) == "true" {
		return
	}

	seg.Lock()
	defer seg.Unlock()

	if seg.parent != nil {
		logger.Debugf("Ending subsegment named: %s", seg.Name)
		seg.EndTime = float64(time.Now().UnixNano()) / float64(time.Second)
		seg.InProgress = false
		seg.Emitted = true
		if seg.parent.RemoveSubsegment(seg) {
			logger.Debugf("Removing subsegment named: %s", seg.Name)
		}
	}

	if err != nil {
		seg.addError(err)
	}

	// If segment is dummy we return
	if seg.Dummy {
		return
	}

	seg.beforeEmitSubsegment(seg.parent)
	seg.emit()
}

// RemoveSubsegment removes a subsegment child from a segment or subsegment.
func (seg *Segment) RemoveSubsegment(remove *Segment) bool {
	seg.Lock()

	for i, v := range seg.rawSubsegments {
		if v == remove {
			seg.rawSubsegments[i] = seg.rawSubsegments[len(seg.rawSubsegments)-1]
			seg.rawSubsegments[len(seg.rawSubsegments)-1] = nil
			seg.rawSubsegments = seg.rawSubsegments[:len(seg.rawSubsegments)-1]
			seg.openSegments--

			if seg.ParentSegment != seg {
				seg.Unlock()

				atomic.AddUint32(&seg.ParentSegment.totalSubSegments, ^uint32(0))
			} else {
				seg.Unlock()
			}

			return true
		}
	}
	seg.Unlock()
	return false
}

func (seg *Segment) isOrphan() bool {
	return seg.parent == nil || seg.Type == "subsegment"
}

func (seg *Segment) emit() {
	seg.ParentSegment.GetConfiguration().Emitter.Emit(seg)
}

func (seg *Segment) handleContextDone() {
	seg.Lock()
	seg.ContextDone = true
	if !seg.InProgress && !seg.Emitted {
		seg.Unlock()
		seg.send()
	} else {
		seg.Unlock()
	}
}

// send tries to emit the current (Sub)Segment. If the (Sub)Segment is ready to send,
// it emits out. If it is ready but has non-nil parent, it traverses to parent and checks whether parent is
// ready to send and sends entire subtree from the parent. The locking and traversal of the tree
// is from child to parent. This method is thread safe.
func (seg *Segment) send() {
	s := seg
	s.Lock()
	for {
		if s.flush() {
			s.Unlock()
			break
		}

		tmp := s.parent
		s.Unlock()

		s = tmp
		s.Lock()
		s.openSegments--
	}
}

// flush emits (Sub)Segment, if it is ready to send.
// The caller of flush should have write lock on seg instance.
func (seg *Segment) flush() bool {
	if (seg.openSegments == 0 && seg.EndTime > 0) || seg.ContextDone {
		if seg.isOrphan() {
			seg.Emitted = true
			seg.emit()
		} else if seg.parent != nil && seg.parent.Facade {
			seg.Emitted = true
			seg.beforeEmitSubsegment(seg.parent)
			logger.Debugf("emit lambda subsegment named: %v", seg.Name)
			seg.emit()
		} else {
			return false
		}
	}
	return true
}

func (seg *Segment) safeInProgress() bool {
	seg.RLock()
	b := seg.InProgress
	seg.RUnlock()
	return b
}

// getName returns name of the segment. This method is thread safe.
func (seg *Segment) getName() string {
	seg.RLock()
	n := seg.Name
	seg.RUnlock()
	return n
}

func (seg *Segment) root() *Segment {
	if seg.parent == nil {
		return seg
	}
	return seg.parent.root()
}

func (seg *Segment) addPlugin(metadata *plugins.PluginMetadata) {
	// Only called within a seg locked code block
	if metadata == nil {
		return
	}

	if metadata.EC2Metadata != nil {
		seg.GetAWS()[plugins.EC2ServiceName] = metadata.EC2Metadata
	}

	if metadata.ECSMetadata != nil {
		seg.GetAWS()[plugins.ECSServiceName] = metadata.ECSMetadata
	}

	if metadata.BeanstalkMetadata != nil {
		seg.GetAWS()[plugins.EBServiceName] = metadata.BeanstalkMetadata
	}

	if metadata.Origin != "" {
		seg.Origin = metadata.Origin
	}
}

func (seg *Segment) addSDKAndServiceInformation() {
	seg.GetAWS()["xray"] = SDK{Version: SDKVersion, Type: SDKType}

	seg.GetService().Compiler = runtime.Compiler
	seg.GetService().CompilerVersion = runtime.Version()
}

func (seg *Segment) beforeEmitSubsegment(s *Segment) {
	// Only called within a subsegment locked code block
	seg.TraceID = s.root().TraceID
	seg.ParentID = s.ID
	seg.Type = "subsegment"
	seg.RequestWasTraced = s.RequestWasTraced
}

// AddAnnotation allows adding an annotation to the segment.
func (seg *Segment) AddAnnotation(key string, value interface{}) error {
<<<<<<< HEAD
	// If SDK is disabled then return with an empty segment
	disableKey := os.Getenv("AWS_XRAY_SDK_DISABLED")
	if strings.ToLower(disableKey) == "true" {
		return nil
	}

=======
>>>>>>> 886d3aa0
	seg.Lock()
	defer seg.Unlock()

	// If segment is dummy we return
	if seg.Dummy {
		return nil
	}

	switch value.(type) {
	case bool, int, uint, float32, float64, string:
	default:
		return fmt.Errorf("failed to add annotation key: %q value: %q to subsegment %q. value must be of type string, number or boolean", key, value, seg.Name)
	}

	if seg.Annotations == nil {
		seg.Annotations = map[string]interface{}{}
	}
	seg.Annotations[key] = value
	return nil
}

// AddMetadata allows adding metadata to the segment.
func (seg *Segment) AddMetadata(key string, value interface{}) error {
	// If SDK is disabled then return with an empty segment
	disableKey := os.Getenv("AWS_XRAY_SDK_DISABLED")
	if strings.ToLower(disableKey) == "true" {
		return nil
	}

	seg.Lock()
	defer seg.Unlock()

	// If segment is dummy we return
	if seg.Dummy {
		return nil
	}

	if seg.Metadata == nil {
		seg.Metadata = map[string]map[string]interface{}{}
	}
	if seg.Metadata["default"] == nil {
		seg.Metadata["default"] = map[string]interface{}{}
	}
	seg.Metadata["default"][key] = value
	return nil
}

// AddMetadataToNamespace allows adding a namespace into metadata for the segment.
func (seg *Segment) AddMetadataToNamespace(namespace string, key string, value interface{}) error {
	// If SDK is disabled then return with an empty segment
	disableKey := os.Getenv("AWS_XRAY_SDK_DISABLED")
	if strings.ToLower(disableKey) == "true" {
		return nil
	}

	seg.Lock()
	defer seg.Unlock()

	// If segment is dummy we return
	if seg.Dummy {
		return nil
	}

	if seg.Metadata == nil {
		seg.Metadata = map[string]map[string]interface{}{}
	}
	if seg.Metadata[namespace] == nil {
		seg.Metadata[namespace] = map[string]interface{}{}
	}
	seg.Metadata[namespace][key] = value
	return nil
}

// AddError allows adding an error to the segment.
func (seg *Segment) AddError(err error) error {
	seg.Lock()
	defer seg.Unlock()

	seg.addError(err)

	return nil
}

func (seg *Segment) addError(err error) {
	seg.Fault = true
	seg.GetCause().WorkingDirectory, _ = os.Getwd()
	seg.GetCause().Exceptions = append(seg.GetCause().Exceptions, seg.ParentSegment.GetConfiguration().ExceptionFormattingStrategy.ExceptionFromError(err))
}<|MERGE_RESOLUTION|>--- conflicted
+++ resolved
@@ -498,16 +498,13 @@
 
 // AddAnnotation allows adding an annotation to the segment.
 func (seg *Segment) AddAnnotation(key string, value interface{}) error {
-<<<<<<< HEAD
 	// If SDK is disabled then return with an empty segment
 	disableKey := os.Getenv("AWS_XRAY_SDK_DISABLED")
 	if strings.ToLower(disableKey) == "true" {
 		return nil
 	}
 
-=======
->>>>>>> 886d3aa0
-	seg.Lock()
+  seg.Lock()
 	defer seg.Unlock()
 
 	// If segment is dummy we return
