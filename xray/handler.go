// Copyright 2017-2017 Amazon.com, Inc. or its affiliates. All Rights Reserved.
//
// Licensed under the Apache License, Version 2.0 (the "License"). You may not use this file except in compliance with the License. A copy of the License is located at
//
//     http://aws.amazon.com/apache2.0/
//
// or in the "license" file accompanying this file. This file is distributed on an "AS IS" BASIS, WITHOUT WARRANTIES OR CONDITIONS OF ANY KIND, either express or implied. See the License for the specific language governing permissions and limitations under the License.

package xray

import (
	"bytes"
	"context"
	"net"
	"net/http"
	"os"
	"strconv"
	"strings"

	"github.com/aws/aws-xray-sdk-go/header"
	"github.com/aws/aws-xray-sdk-go/pattern"
)

// SegmentNamer is the interface for naming service node.
type SegmentNamer interface {
	Name(host string) string
}

// FixedSegmentNamer records the fixed name of service node.
type FixedSegmentNamer struct {
	FixedName string
}

// NewFixedSegmentNamer initializes a FixedSegmentNamer which
// will provide a fixed segment name for every generated segment.
// If the AWS_XRAY_TRACING_NAME environment variable is set,
// its value will override the provided name argument.
func NewFixedSegmentNamer(name string) *FixedSegmentNamer {
	if fName := os.Getenv("AWS_XRAY_TRACING_NAME"); fName != "" {
		name = fName
	}
	return &FixedSegmentNamer{
		FixedName: name,
	}
}

// Name returns the segment name for the given host header value.
// In this case, FixedName is always returned.
func (fSN *FixedSegmentNamer) Name(host string) string {
	return fSN.FixedName
}

// DynamicSegmentNamer chooses names for segments generated
// for incoming requests by parsing the HOST header of the
// incoming request. If the host header matches a given
// recognized pattern (using the included pattern package),
// it is used as the segment name. Otherwise, the fallback
// name is used.
type DynamicSegmentNamer struct {
	FallbackName    string
	RecognizedHosts string
}

// NewDynamicSegmentNamer creates a new dynamic segment namer.
func NewDynamicSegmentNamer(fallback string, recognized string) *DynamicSegmentNamer {
	if dName := os.Getenv("AWS_XRAY_TRACING_NAME"); dName != "" {
		fallback = dName
	}
	return &DynamicSegmentNamer{
		FallbackName:    fallback,
		RecognizedHosts: recognized,
	}
}

// Name returns the segment name for the given host header value.
func (dSN *DynamicSegmentNamer) Name(host string) string {
	if pattern.WildcardMatchCaseInsensitive(dSN.RecognizedHosts, host) {
		return host
	}
	return dSN.FallbackName
}

// HandlerWithContext wraps the provided http handler and context to parse
// the incoming headers, add response headers if needed, and sets HTTP
// specific trace fields. HandlerWithContext names the generated segments
// using the provided SegmentNamer.
func HandlerWithContext(ctx context.Context, sn SegmentNamer, h http.Handler) http.Handler {
	cfg := GetRecorder(ctx)
	return http.HandlerFunc(func(w http.ResponseWriter, r *http.Request) {
		name := sn.Name(r.Host)

		traceHeader := header.FromString(r.Header.Get(TraceIDHeaderKey))
		ctx := context.WithValue(r.Context(), RecorderContextKey{}, cfg)
		c, seg := NewSegmentFromHeader(ctx, name, r, traceHeader)
		defer seg.Close(nil)
		r = r.WithContext(c)

		httpTrace(seg, h, w, r, traceHeader)
	})
}

// Handler wraps the provided http handler with xray.Capture
// using the request's context, parsing the incoming headers,
// adding response headers if needed, and sets HTTP specific trace fields.
// Handler names the generated segments using the provided SegmentNamer.
func Handler(sn SegmentNamer, h http.Handler) http.Handler {
	return http.HandlerFunc(func(w http.ResponseWriter, r *http.Request) {
		name := sn.Name(r.Host)

		traceHeader := header.FromString(r.Header.Get(TraceIDHeaderKey))
		ctx, seg := NewSegmentFromHeader(r.Context(), name, r, traceHeader)
		defer seg.Close(nil)
		r = r.WithContext(ctx)

		httpTrace(seg, h, w, r, traceHeader)
	})
}

func httpTrace(seg *Segment, h http.Handler, w http.ResponseWriter, r *http.Request, traceHeader *header.Header) {
	seg.Lock()

	scheme := "https://"
	if r.TLS == nil {
		scheme = "http://"
	}
	seg.GetHTTP().GetRequest().Method = r.Method
	seg.GetHTTP().GetRequest().URL = scheme + r.Host + r.URL.Path
	seg.GetHTTP().GetRequest().ClientIP, seg.GetHTTP().GetRequest().XForwardedFor = clientIP(r)
	seg.GetHTTP().GetRequest().UserAgent = r.UserAgent()

	// Don't use the segment's header here as we only want to
	// send back the root and possibly sampled values.
	var respHeader bytes.Buffer
	respHeader.WriteString("Root=")
	respHeader.WriteString(seg.TraceID)

<<<<<<< HEAD
	if traceHeader.SamplingDecision != header.Sampled && traceHeader.SamplingDecision != header.NotSampled {
		samplingRequest := &sampling.Request{
			Host:        r.Host,
			URL:         r.URL.Path,
			Method:      r.Method,
			ServiceName: seg.Name,
			ServiceType: plugins.InstancePluginMetadata.Origin,
		}
		sd := seg.ParentSegment.GetConfiguration().SamplingStrategy.ShouldTrace(samplingRequest)
		seg.Sampled = sd.Sample
		logger.Debugf("SamplingStrategy decided: %t", seg.Sampled)
		seg.AddRuleName(sd)
	}
=======
>>>>>>> 22d1369a
	if traceHeader.SamplingDecision == header.Requested {
		respHeader.WriteString(";Sampled=")
		respHeader.WriteString(strconv.Itoa(btoi(seg.Sampled)))
	}

	w.Header().Set(TraceIDHeaderKey, respHeader.String())
	seg.Unlock()

	capturer := &responseCapturer{w, 200, 0}
	resp := capturer.wrappedResponseWriter()
	h.ServeHTTP(resp, r)

	seg.Lock()
	seg.GetHTTP().GetResponse().Status = capturer.status
	seg.GetHTTP().GetResponse().ContentLength, _ = strconv.Atoi(capturer.Header().Get("Content-Length"))

	if capturer.status >= 400 && capturer.status < 500 {
		seg.Error = true
	}
	if capturer.status == 429 {
		seg.Throttle = true
	}
	if capturer.status >= 500 && capturer.status < 600 {
		seg.Fault = true
	}
	seg.Unlock()
}

func clientIP(r *http.Request) (string, bool) {
	forwardedFor := r.Header.Get("X-Forwarded-For")
	if forwardedFor != "" {
		return strings.TrimSpace(strings.Split(forwardedFor, ",")[0]), true
	}
	ip, _, err := net.SplitHostPort(r.RemoteAddr)
	if err != nil {
		return r.RemoteAddr, false
	}
	return ip, false
}

func btoi(b bool) int {
	if b {
		return 1
	}
	return 0
}<|MERGE_RESOLUTION|>--- conflicted
+++ resolved
@@ -134,22 +134,6 @@
 	respHeader.WriteString("Root=")
 	respHeader.WriteString(seg.TraceID)
 
-<<<<<<< HEAD
-	if traceHeader.SamplingDecision != header.Sampled && traceHeader.SamplingDecision != header.NotSampled {
-		samplingRequest := &sampling.Request{
-			Host:        r.Host,
-			URL:         r.URL.Path,
-			Method:      r.Method,
-			ServiceName: seg.Name,
-			ServiceType: plugins.InstancePluginMetadata.Origin,
-		}
-		sd := seg.ParentSegment.GetConfiguration().SamplingStrategy.ShouldTrace(samplingRequest)
-		seg.Sampled = sd.Sample
-		logger.Debugf("SamplingStrategy decided: %t", seg.Sampled)
-		seg.AddRuleName(sd)
-	}
-=======
->>>>>>> 22d1369a
 	if traceHeader.SamplingDecision == header.Requested {
 		respHeader.WriteString(";Sampled=")
 		respHeader.WriteString(strconv.Itoa(btoi(seg.Sampled)))
