--- conflicted
+++ resolved
@@ -156,8 +156,7 @@
 		return
 	}
 	assert.Equal(t, "New Error", seg.Cause.Exceptions[0].Message)
-<<<<<<< HEAD
-	assert.Equal(t, "error", seg.Cause.Exceptions[0].Type)
+	assert.Equal(t, "errors.errorString", seg.Cause.Exceptions[0].Type)
 }
 
 // Benchmarks
@@ -205,7 +204,4 @@
 		}
 	}
 	seg.Close(nil)
-=======
-	assert.Equal(t, "errors.errorString", seg.Cause.Exceptions[0].Type)
->>>>>>> 91c44a2d
 }