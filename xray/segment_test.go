// Copyright 2017-2017 Amazon.com, Inc. or its affiliates. All Rights Reserved.
//
// Licensed under the Apache License, Version 2.0 (the "License"). You may not use this file except in compliance with the License. A copy of the License is located at
//
//     http://aws.amazon.com/apache2.0/
//
// or in the "license" file accompanying this file. This file is distributed on an "AS IS" BASIS, WITHOUT WARRANTIES OR CONDITIONS OF ANY KIND, either express or implied. See the License for the specific language governing permissions and limitations under the License.

package xray

import (
	"context"
	"net/http"
	"net/url"
	"sync"
	"testing"
	"time"

	"github.com/aws/aws-xray-sdk-go/header"
	"github.com/stretchr/testify/assert"
)

func TestSegmentDataRace(t *testing.T) {
<<<<<<< HEAD
	ctx, cancel := context.WithCancel(context.Background())
=======
	ctx, td := NewTestDaemon()
	defer td.Close()
	ctx, cancel := context.WithCancel(ctx)
>>>>>>> 22d1369a
	defer cancel()

	var wg sync.WaitGroup
	n := 100
	wg.Add(n)
	for i := 0; i < n; i++ { // flaky data race test, so we run it multiple times
		_, seg := BeginSegment(ctx, "TestSegment")

		go func() {
			defer wg.Done()
			seg.Close(nil)
		}()
	}
	cancel()
	wg.Wait()
}

func TestSubsegmentDataRace(t *testing.T) {
	ctx, td := NewTestDaemon()
	defer td.Close()
	ctx, seg := BeginSegment(ctx, "TestSegment")
	defer seg.Close(nil)

	var wg sync.WaitGroup
	n := 5
	wg.Add(n)
	for i := 0; i < n; i++ {
		go func() {
			defer wg.Done()
			ctx, seg := BeginSubsegment(ctx, "TestSubsegment1")
			_, seg2 := BeginSubsegment(ctx, "TestSubsegment2")
			seg2.Close(nil)
			seg.Close(nil)
		}()
	}
	wg.Wait()
}

func TestSubsegmentDataRaceWithContextCancel(t *testing.T) {
<<<<<<< HEAD
	ctx, cancel := context.WithCancel(context.Background())
	defer cancel()
=======
	ctx, td := NewTestDaemon()
	defer td.Close()
	ctx, cancel := context.WithCancel(ctx)
	defer cancel()

>>>>>>> 22d1369a
	ctx, seg := BeginSegment(ctx, "TestSegment")

	wg := sync.WaitGroup{}

	for i := 0; i < 4; i++ {
		if i != 3 {
			wg.Add(1)
		}
		go func(i int) {
			if i != 3 {
<<<<<<< HEAD
				time.Sleep(time.Nanosecond)
=======
				time.Sleep(1)
>>>>>>> 22d1369a
				defer wg.Done()
			}
			_, seg := BeginSubsegment(ctx, "TestSubsegment1")
			seg.Close(nil)
			if i == 3 {
				cancel() // Context is cancelled abruptly
			}
		}(i)
	}
	wg.Wait()
	seg.Close(nil)
}

func TestSegmentDownstreamHeader(t *testing.T) {
	ctx, td := NewTestDaemon()
	defer td.Close()

	ctx, seg := NewSegmentFromHeader(ctx, "TestSegment", &http.Request{URL:&url.URL{}}, &header.Header{
		TraceID:  "fakeid",
		ParentID: "reqid",
	})
	defer seg.Close(nil)

	var wg sync.WaitGroup
	n := 2
	wg.Add(n)
	for i := 0; i < n; i++ {
		go func() {
			_, seg2 := BeginSubsegment(ctx, "TestSubsegment")
			seg2.DownstreamHeader() // simulate roundtripper.RoundTrip sets TraceIDHeaderKey
			wg.Done()
		}()
	}
	wg.Wait()
}

func TestParentSegmentTotalCount(t *testing.T) {
<<<<<<< HEAD
	ctx := context.Background()

	ctx, seg := BeginSegment(ctx, "test")

	wg := sync.WaitGroup{}
=======
	ctx, td := NewTestDaemon()
	defer td.Close()
	ctx, seg := BeginSegment(ctx, "test")

	var wg sync.WaitGroup
>>>>>>> 22d1369a
	n := 2
	wg.Add(2 * n)

	for i := 0; i < n; i++ {
		go func(ctx context.Context) { // add async nested subsegments
			c1, _ := BeginSubsegment(ctx, "TestSubsegment1")
			c2, _ := BeginSubsegment(c1, "TestSubsegment2")

			go func(ctx context.Context) { // add async nested subsegments
				c1, _ := BeginSubsegment(ctx, "TestSubsegment1")
				BeginSubsegment(c1, "TestSubsegment2")
				wg.Done()
			}(c2) // passing context

			wg.Done()
		}(ctx)
	}
	wg.Wait()

	assert.Equal(t, 4*uint32(n), seg.ParentSegment.totalSubSegments, "totalSubSegments count should be correctly registered on the parent segment")
<<<<<<< HEAD
}
=======
}
>>>>>>> 22d1369a
<|MERGE_RESOLUTION|>--- conflicted
+++ resolved
@@ -21,13 +21,9 @@
 )
 
 func TestSegmentDataRace(t *testing.T) {
-<<<<<<< HEAD
-	ctx, cancel := context.WithCancel(context.Background())
-=======
 	ctx, td := NewTestDaemon()
 	defer td.Close()
 	ctx, cancel := context.WithCancel(ctx)
->>>>>>> 22d1369a
 	defer cancel()
 
 	var wg sync.WaitGroup
@@ -67,16 +63,11 @@
 }
 
 func TestSubsegmentDataRaceWithContextCancel(t *testing.T) {
-<<<<<<< HEAD
-	ctx, cancel := context.WithCancel(context.Background())
-	defer cancel()
-=======
 	ctx, td := NewTestDaemon()
 	defer td.Close()
 	ctx, cancel := context.WithCancel(ctx)
 	defer cancel()
 
->>>>>>> 22d1369a
 	ctx, seg := BeginSegment(ctx, "TestSegment")
 
 	wg := sync.WaitGroup{}
@@ -87,11 +78,7 @@
 		}
 		go func(i int) {
 			if i != 3 {
-<<<<<<< HEAD
-				time.Sleep(time.Nanosecond)
-=======
 				time.Sleep(1)
->>>>>>> 22d1369a
 				defer wg.Done()
 			}
 			_, seg := BeginSubsegment(ctx, "TestSubsegment1")
@@ -109,7 +96,7 @@
 	ctx, td := NewTestDaemon()
 	defer td.Close()
 
-	ctx, seg := NewSegmentFromHeader(ctx, "TestSegment", &http.Request{URL:&url.URL{}}, &header.Header{
+	ctx, seg := NewSegmentFromHeader(ctx, "TestSegment", &http.Request{URL: &url.URL{}}, &header.Header{
 		TraceID:  "fakeid",
 		ParentID: "reqid",
 	})
@@ -129,19 +116,11 @@
 }
 
 func TestParentSegmentTotalCount(t *testing.T) {
-<<<<<<< HEAD
-	ctx := context.Background()
-
-	ctx, seg := BeginSegment(ctx, "test")
-
-	wg := sync.WaitGroup{}
-=======
 	ctx, td := NewTestDaemon()
 	defer td.Close()
 	ctx, seg := BeginSegment(ctx, "test")
 
 	var wg sync.WaitGroup
->>>>>>> 22d1369a
 	n := 2
 	wg.Add(2 * n)
 
@@ -162,8 +141,4 @@
 	wg.Wait()
 
 	assert.Equal(t, 4*uint32(n), seg.ParentSegment.totalSubSegments, "totalSubSegments count should be correctly registered on the parent segment")
-<<<<<<< HEAD
-}
-=======
-}
->>>>>>> 22d1369a
+}