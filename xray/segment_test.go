--- conflicted
+++ resolved
@@ -10,12 +10,9 @@
 
 import (
 	"context"
-<<<<<<< HEAD
 	"errors"
-=======
 	"net/http"
 	"net/url"
->>>>>>> 22d1369a
 	"sync"
 	"testing"
 	"time"
@@ -146,7 +143,6 @@
 
 	assert.Equal(t, 4*uint32(n), seg.ParentSegment.totalSubSegments, "totalSubSegments count should be correctly registered on the parent segment")
 }
-<<<<<<< HEAD
 
 // Benchmarks
 func BenchmarkBeginSegment(b *testing.B) {
@@ -172,5 +168,3 @@
 	}
 	seg.Close(nil)
 }
-=======
->>>>>>> 22d1369a
