module application.go

replace github.com/aws/aws-xray-sdk-go => ../../
<<<<<<< HEAD
=======

>>>>>>> 883e8ab9
require (
	github.com/aws/aws-sdk-go v1.47.9
	github.com/aws/aws-xray-sdk-go v1.8.2
	golang.org/x/net v0.18.0
)

require (
	github.com/andybalholm/brotli v1.0.6 // indirect
	github.com/golang/protobuf v1.5.3 // indirect
	github.com/jmespath/go-jmespath v0.4.0 // indirect
	github.com/klauspost/compress v1.17.2 // indirect
	github.com/pkg/errors v0.9.1 // indirect
	github.com/valyala/bytebufferpool v1.0.0 // indirect
	github.com/valyala/fasthttp v1.50.0 // indirect
	golang.org/x/sys v0.14.0 // indirect
	golang.org/x/text v0.14.0 // indirect
	google.golang.org/genproto/googleapis/rpc v0.0.0-20231106174013-bbf56f31fb17 // indirect
	google.golang.org/grpc v1.59.0 // indirect
	google.golang.org/protobuf v1.31.0 // indirect
)

go 1.19<|MERGE_RESOLUTION|>--- conflicted
+++ resolved
@@ -1,10 +1,7 @@
 module application.go
 
 replace github.com/aws/aws-xray-sdk-go => ../../
-<<<<<<< HEAD
-=======
 
->>>>>>> 883e8ab9
 require (
 	github.com/aws/aws-sdk-go v1.47.9
 	github.com/aws/aws-xray-sdk-go v1.8.2
