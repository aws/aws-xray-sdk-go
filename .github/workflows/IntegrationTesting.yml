name: Integration Testing
on:
  workflow_dispatch:
  push:
    branches:
      - master

jobs:
  package_SDK:
    name: Build X-Ray Go SDK With Sample App
    runs-on: ubuntu-latest

    steps:
      - name: Checkout X-Ray Go SDK
        uses: actions/checkout@v2

<<<<<<< HEAD
      - name: Create a directory
        run: mkdir sample-apps/http-server/aws-xray-sdk-go

      - name: Copy X-Ray SDK to deployment package with Sample App
        run: rsync -r * sample-apps/http-server/aws-xray-sdk-go --exclude sample-apps/

      - name: The application.go file must be at the working directory level in EB Go. We need to change the redirection to the folder we copied in the previous step.
        run: sed -i '' 's|replace github.com/aws/aws-xray-sdk-go => ../../|replace github.com/aws/aws-xray-sdk-go => ./aws-xray-sdk-go|g' go.mod

=======
>>>>>>> 883e8ab9
      - name: Zip up the deployment package
        run: zip -r deploy.zip . -x '*.git*'

      - name: Upload WebApp with X-Ray SDK build artifact
        uses: actions/upload-artifact@v2
        with:
          name: deployment-package
          path: deploy.zip

  deploy_WebApp:
    name: Deploy X-Ray Instrumented Web App
    needs: package_SDK
    runs-on: ubuntu-latest

    steps:
      - uses: actions/checkout@v2

      - name: Download terraform state artifact
        uses: actions/download-artifact@v2
        with:
          name: deployment-package

      - name: Copy deployment package to terraform directory
        run: cp deploy.zip ./terraform

      - name: Configure AWS Credentials
        uses: aws-actions/configure-aws-credentials@v1
        with:
          aws-access-key-id: ${{ secrets.INTEG_TEST_AWS_KEY_ID }}
          aws-secret-access-key: ${{ secrets.INTEG_TEST_AWS_KEY_SECRET }}
          aws-region: us-west-2

      - name: Setup Terraform
        uses: hashicorp/setup-terraform@v1

      - name: Terraform Init
        run: terraform init
        working-directory: ./terraform

      - name: Terraform Validate
        run: terraform validate -no-color
        working-directory: ./terraform

      - name: Terraform Plan
        run: terraform plan -var-file="fixtures.us-west-2.tfvars" -no-color
        env:
          TF_VAR_resource_prefix: '${{ github.run_id }}-${{ github.run_number }}'
        continue-on-error: true
        working-directory: ./terraform

      - name: Terraform Apply
        run: terraform apply -var-file="fixtures.us-west-2.tfvars" -auto-approve
        env:
          TF_VAR_resource_prefix: '${{ github.run_id }}-${{ github.run_number }}'
        working-directory: ./terraform

      - name: Upload terraform state files for destorying resources
        uses: actions/upload-artifact@v2
        with:
          name: terraform-state-artifact
          path: ./terraform

  test_WebApp:
    name: Run testing suite
    needs: deploy_WebApp
    runs-on: ubuntu-latest

    steps:
      - uses: actions/setup-java@v1
        with:
          java-version: 14

      - name: Configure AWS Credentials
        uses: aws-actions/configure-aws-credentials@v1
        with:
          aws-access-key-id: ${{ secrets.INTEG_TEST_AWS_KEY_ID }}
          aws-secret-access-key: ${{ secrets.INTEG_TEST_AWS_KEY_SECRET }}
          aws-region: us-west-2

      - name: Checkout test framework
        uses: actions/checkout@v2
        with:
          repository: aws-observability/aws-otel-test-framework
          ref: terraform

      - name: Run testing suite
        run: ./gradlew :validator:run --args='-c default-xray-trace-validation.yml --endpoint http://${{ github.run_id }}-${{ github.run_number }}-eb-app-env.us-west-2.elasticbeanstalk.com'
        working-directory: ./sample-apps/http-server

  cleanup:
    name: Resource tear down
    needs: test_WebApp
    if: always()
    runs-on: ubuntu-latest

    steps:
      - name: Download terraform state artifact
        uses: actions/download-artifact@v2
        with:
          name: terraform-state-artifact

      - name: Configure AWS Credentials
        uses: aws-actions/configure-aws-credentials@v1
        with:
          aws-access-key-id: ${{ secrets.INTEG_TEST_AWS_KEY_ID }}
          aws-secret-access-key: ${{ secrets.INTEG_TEST_AWS_KEY_SECRET }}
          aws-region: us-west-2

      - name: Setup Terraform
        uses: hashicorp/setup-terraform@v1

      - name: Terraform Init
        run: terraform init

      - name: set permissions to terraform plugins
        run: chmod -R a+x .terraform/*

      - name: Destroy resources
        run: terraform destroy -state="terraform.tfstate" -var-file="fixtures.us-west-2.tfvars" -auto-approve
        env:
          TF_VAR_resource_prefix: '${{ github.run_id }}-${{ github.run_number }}'<|MERGE_RESOLUTION|>--- conflicted
+++ resolved
@@ -14,7 +14,6 @@
       - name: Checkout X-Ray Go SDK
         uses: actions/checkout@v2
 
-<<<<<<< HEAD
       - name: Create a directory
         run: mkdir sample-apps/http-server/aws-xray-sdk-go
 
@@ -24,8 +23,6 @@
       - name: The application.go file must be at the working directory level in EB Go. We need to change the redirection to the folder we copied in the previous step.
         run: sed -i '' 's|replace github.com/aws/aws-xray-sdk-go => ../../|replace github.com/aws/aws-xray-sdk-go => ./aws-xray-sdk-go|g' go.mod
 
-=======
->>>>>>> 883e8ab9
       - name: Zip up the deployment package
         run: zip -r deploy.zip . -x '*.git*'
 
