--- conflicted
+++ resolved
@@ -12,30 +12,14 @@
 	"time"
 )
 
-<<<<<<< HEAD
-type timer struct {
-=======
-func init() {
-	rand.Seed(time.Now().UnixNano())
-}
-
-// Timer is the same as time.Timer except that it has jitters.
-// A Timer must be created with NewTimer.
 type Timer struct {
->>>>>>> 886d3aa0
 	t      *time.Timer
 	d      time.Duration
 	jitter time.Duration
 }
 
-<<<<<<< HEAD
-func NewTimer(d, jitter time.Duration) *timer {
+func NewTimer(d, jitter time.Duration) *Timer {
 	t := time.NewTimer(d - time.Duration(globalRand.Int63n(int64(jitter))))
-=======
-// NewTimer creates a new Timer that will send the current time on its channel.
-func NewTimer(d, jitter time.Duration) *Timer {
-	t := time.NewTimer(d - time.Duration(rand.Int63n(int64(jitter))))
->>>>>>> 886d3aa0
 
 	jitteredTimer := Timer{
 		t:      t,
@@ -51,13 +35,6 @@
 	return j.t.C
 }
 
-<<<<<<< HEAD
-func (j *timer) Reset() {
+func (j *Timer) Reset() {
 	j.t.Reset(j.d - time.Duration(globalRand.Int63n(int64(j.jitter))))
-=======
-// Reset resets the timer.
-// Reset should be invoked only on stopped or expired timers with drained channels.
-func (j *Timer) Reset() {
-	j.t.Reset(j.d - time.Duration(rand.Int63n(int64(j.jitter))))
->>>>>>> 886d3aa0
 }