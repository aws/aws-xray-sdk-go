[![Build Status](https://travis-ci.org/aws/aws-xray-sdk-go.svg?branch=master)](https://travis-ci.org/aws/aws-xray-sdk-go)

# AWS X-Ray SDK for Go <sup><sup><sup>(RC)</sup></sup></sup>

![Screenshot of the AWS X-Ray console](/images/example.png?raw=true)

## Installing into GOPATH

The AWS X-Ray SDK for Go is compatible with Go 1.9 and above.

Install the SDK using the following command (The SDK's non-testing dependencies will be installed):
Use `go get` to retrieve the SDK to add it to your `GOPATH` workspace:

```
go get github.com/aws/aws-xray-sdk-go
```

To update the SDK, use `go get -u` to retrieve the latest version of the SDK.

```
go get -u github.com/aws/aws-xray-sdk-go
```

If you also want to install SDK's testing dependencies. They can be installed using:

```
go get -u -t github.com/aws/aws-xray-sdk-go/...
```

## Installing using Go Modules

The latest version of the SDK is the recommended version.

If you are using Go 1.11 and above, you can install the SDK using Go Modules (in project's go.mod), like so: 

```
go get github.com/aws/aws-xray-sdk-go
```

To get a different specific release version of the SDK use `@<tag>` in your `go get` command. Also, to get the rc version use this command with the specific version.

```
go get github.com/aws/aws-xray-sdk-go@v1.0.0
```

## Installing using Dep
If you are using Go 1.9 and above, you can also use [Dep](https://github.com/golang/dep) to add the SDK to your application's dependencies.
Using Dep will help your application stay pinned to a specific version of the SDK.

To add the SDK to your application using Dep, run:

```
dep ensure -add github.com/aws/aws-xray-sdk-go
```

## Getting Help

Please use these community resources for getting help. We use the GitHub issues for tracking bugs and feature requests.

* Ask a question in the [AWS X-Ray Forum](https://forums.aws.amazon.com/forum.jspa?forumID=241&start=0).
* Open a support ticket with [AWS Support](http://docs.aws.amazon.com/awssupport/latest/user/getting-started.html).
* If you think you may have found a bug, please open an [issue](https://github.com/aws/aws-xray-sdk-go/issues/new).

## Opening Issues

If you encounter a bug with the AWS X-Ray SDK for Go we would like to hear about it. Search the [existing issues](https://github.com/aws/aws-xray-sdk-go/issues) and see if others are also experiencing the issue before opening a new issue. Please include the version of AWS X-Ray SDK for Go, AWS SDK for Go, Go language, and OS you’re using. Please also include repro case when appropriate.

The GitHub issues are intended for bug reports and feature requests. For help and questions regarding the use of the AWS X-Ray SDK for Go please make use of the resources listed in the [Getting Help](https://github.com/aws/aws-xray-sdk-go#getting-help) section. Keeping the list of open issues lean will help us respond in a timely manner.

## Documentation

The [developer guide](https://docs.aws.amazon.com/xray/latest/devguide/xray-sdk-go.html) provides in-depth guidance on using the AWS X-Ray service and the AWS X-Ray SDK for Go.

## Quick Start

**Configuration**

```go
import "github.com/aws/aws-xray-sdk-go/xray"

func init() {
  xray.Configure(xray.Config{
    DaemonAddr:       "127.0.0.1:2000", // default
    ServiceVersion:   "1.2.3",
  })
}
```
***Logger***

xray uses an interface for its logger:

```go
type Logger interface {
  Log(level LogLevel, msg fmt.Stringer)
}

const (
  LogLevelDebug LogLevel = iota + 1
  LogLevelInfo
  LogLevelWarn
  LogLevelError
)
```

The default logger logs to [stdout](https://golang.org/pkg/syscall/#Stdout) at "info" and above. To change the logger, call `xray.SetLogger(myLogger)`. There is a default logger implementation that writes to an `io.Writer` from a specified minimum log level. For example, to log to stderr at "error" and above:

```go
xray.SetLogger(xraylog.NewDefaultLogger(os.Stderr, xraylog.LogLevelError))
```

Note that the `xray.Config{}` fields `LogLevel` and `LogFormat` are deprecated starting from version `1.0.0-rc.10` and no longer have any effect.

***Plugins***

Plugins can be loaded conditionally at runtime. For this purpose, plugins under "github.com/aws/aws-xray-sdk-go/awsplugins/" have an explicit `Init()` function. Customer must call this method to load the plugin:

```go
import (
  "os"

  "github.com/aws/aws-xray-sdk-go/awsplugins/ec2"
  "github.com/aws/aws-xray-sdk-go/xray"
)

func init() {
  // conditionally load plugin
  if os.Getenv("ENVIRONMENT") == "production" {
    ec2.Init()
  }

  xray.Configure(xray.Config{
    ServiceVersion:   "1.2.3",
  })
}
```

**Start a custom segment/subsegment**

```go
  // Start a segment
  ctx, seg := xray.BeginSegment(context.Background(), "service-name")
  // Start a subsegment
  subCtx, subSeg := xray.BeginSubsegment(ctx, "subsegment-name")
  // ...
  // Add metadata or annotation here if necessary
  // ...
  subSeg.Close(nil)
  // Close the segment
  seg.Close(nil)
```

**Capture**

```go
func criticalSection(ctx context.Context) {
  // This example traces a critical code path using a custom subsegment
  xray.Capture(ctx, "MyService.criticalSection", func(ctx1 context.Context) error {
    var err error

    section.Lock()
    result := someLockedResource.Go()
    section.Unlock()

    xray.AddMetadata(ctx1, "ResourceResult", result)
  })
}
```

**HTTP Handler**

```go
func main() {
  http.Handle("/", xray.Handler(xray.NewFixedSegmentNamer("myApp"), http.HandlerFunc(func(w http.ResponseWriter, r *http.Request) {
    w.Write([]byte("Hello!"))
  })))
  http.ListenAndServe(":8000", nil)
}
```

**HTTP Client**

```go
func getExample(ctx context.Context) ([]byte, error) {
    resp, err := ctxhttp.Get(ctx, xray.Client(nil), "https://aws.amazon.com/")
    if err != nil {
      return nil, err
    }
    return ioutil.ReadAll(resp.Body)
}
```

**AWS**

```go
sess := session.Must(session.NewSession())
dynamo := dynamodb.New(sess)
xray.AWS(dynamo.Client)
dynamo.ListTablesWithContext(ctx, &dynamodb.ListTablesInput{})
```

**S3**

`aws-xray-sdk-go` does not currently support [`*Request.Presign()`](https://docs.aws.amazon.com/sdk-for-go/api/aws/request/#Request.Presign) operations and will panic if one is encountered.  This results in an error similar to: 

`panic: failed to begin subsegment named 's3': segment cannot be found.`

If you encounter this, you can set `AWS_XRAY_CONTEXT_MISSING` environment variable to `LOG_ERROR`.  This will instruct the SDK to log the error and continue processing your requests.

```go
os.Setenv("AWS_XRAY_CONTEXT_MISSING", "LOG_ERROR")
```

**SQL**

Any `database/sql` calls can be traced with X-Ray by replacing the `sql.Open` call with `xray.SQLContext`. It is recommended to use URLs instead of configuration strings if possible.

```go
func main() {
  db, err := xray.SQLContext("postgres", "postgres://user:password@host:port/db")
  row, err := db.QueryRowContext(ctx, "SELECT 1") // Use as normal
}
```
<<<<<<< HEAD

=======
>>>>>>> c6b06440
**Lambda**

```
For Lambda support use version v1.0.0-rc.1 and higher
```

If you are using the AWS X-Ray Go SDK inside a Lambda function, there will be a FacadeSegment inside the Lambda context.  This allows you to instrument your Lambda function using `Configure`, `Capture`, `HTTP Client`, `AWS`, `SQL` and `Custom Subsegments` usage.  `Segment` operations are not supported.

```go
func HandleRequest(ctx context.Context, name string) (string, error) {
    sess := session.Must(session.NewSession())
    dynamo := dynamodb.New(sess)
    xray.AWS(dynamo.Client)
    input := &dynamodb.PutItemInput{
        Item: map[string]*dynamodb.AttributeValue{
            "12": {
                S: aws.String("example"),
            },
        },
        TableName: aws.String("xray"),
    }
    _, err := dynamo.PutItemWithContext(ctx, input)
    if err != nil {
        return name, err
    }
    
    _, err = ctxhttp.Get(ctx, xray.Client(nil), "https://www.twitch.tv/")
    if err != nil {
        return name, err
    }
    
    _, subseg := xray.BeginSubsegment(ctx, "subsegment-name")
    subseg.Close(nil)
    
    db := xray.SQLContext("postgres", "postgres://user:password@host:port/db")
    row, _ := db.QueryRow(ctx, "SELECT 1")
    
    return fmt.Sprintf("Hello %s!", name), nil
}
```

## License

The AWS X-Ray SDK for Go is licensed under the Apache 2.0 License. See LICENSE and NOTICE.txt for more information.<|MERGE_RESOLUTION|>--- conflicted
+++ resolved
@@ -220,10 +220,7 @@
   row, err := db.QueryRowContext(ctx, "SELECT 1") // Use as normal
 }
 ```
-<<<<<<< HEAD
-
-=======
->>>>>>> c6b06440
+
 **Lambda**
 
 ```
