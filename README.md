![Test](https://github.com/aws/aws-xray-sdk-go/workflows/Test/badge.svg)

# AWS X-Ray SDK for Go

![Screenshot of the AWS X-Ray console](/images/example.png?raw=true)

## Installing into GOPATH

The AWS X-Ray SDK for Go is compatible with Go 1.9 and above.

Install the SDK using the following command (The SDK's non-testing dependencies will be installed):
Use `go get` to retrieve the SDK to add it to your `GOPATH` workspace:

```
go get github.com/aws/aws-xray-sdk-go
```

To update the SDK, use `go get -u` to retrieve the latest version of the SDK.

```
go get -u github.com/aws/aws-xray-sdk-go
```

If you also want to install SDK's testing dependencies. They can be installed using:

```
go get -u -t github.com/aws/aws-xray-sdk-go/...
```

## Installing using Go Modules

The latest version of the SDK is the recommended version.

If you are using Go 1.11 and above, you can install the SDK using Go Modules (in project's go.mod), like so: 

```
go get github.com/aws/aws-xray-sdk-go
```

To get a different specific release version of the SDK use `@<tag>` in your `go get` command. Also, to get the rc version use this command with the specific version.

```
go get github.com/aws/aws-xray-sdk-go@v1.0.0
```

## Installing using Dep
If you are using Go 1.9 and above, you can also use [Dep](https://github.com/golang/dep) to add the SDK to your application's dependencies.
Using Dep will help your application stay pinned to a specific version of the SDK.

To add the SDK to your application using Dep, run:

```
dep ensure -add github.com/aws/aws-xray-sdk-go
```

## Getting Help

Please use these community resources for getting help. We use the GitHub issues for tracking bugs and feature requests.

* Ask a question in the [AWS X-Ray Forum](https://forums.aws.amazon.com/forum.jspa?forumID=241&start=0).
* Open a support ticket with [AWS Support](http://docs.aws.amazon.com/awssupport/latest/user/getting-started.html).
* If you think you may have found a bug, please open an [issue](https://github.com/aws/aws-xray-sdk-go/issues/new).

## Opening Issues

If you encounter a bug with the AWS X-Ray SDK for Go we would like to hear about it. Search the [existing issues](https://github.com/aws/aws-xray-sdk-go/issues) and see if others are also experiencing the issue before opening a new issue. Please include the version of AWS X-Ray SDK for Go, AWS SDK for Go, Go language, and OS you’re using. Please also include repro case when appropriate.

The GitHub issues are intended for bug reports and feature requests. For help and questions regarding the use of the AWS X-Ray SDK for Go please make use of the resources listed in the [Getting Help](https://github.com/aws/aws-xray-sdk-go#getting-help) section. Keeping the list of open issues lean will help us respond in a timely manner.

## Documentation

The [developer guide](https://docs.aws.amazon.com/xray/latest/devguide/xray-sdk-go.html) provides in-depth guidance on using the AWS X-Ray service and the AWS X-Ray SDK for Go.

See [aws-xray-sdk-go-sample](https://github.com/aws-samples/aws-xray-sdk-go-sample) for a sample application that provides example of tracing SQL queries, incoming and outgoing request. Follow [README instructions](https://github.com/aws-samples/aws-xray-sdk-go-sample/blob/master/README.md) in that repository to get started with sample application.

## Quick Start

**Configuration**

```go
import "github.com/aws/aws-xray-sdk-go/xray"

func init() {
  xray.Configure(xray.Config{
    DaemonAddr:       "127.0.0.1:2000", // default
    ServiceVersion:   "1.2.3",
  })
}
```
***Logger***

xray uses an interface for its logger:

```go
type Logger interface {
  Log(level LogLevel, msg fmt.Stringer)
}

const (
  LogLevelDebug LogLevel = iota + 1
  LogLevelInfo
  LogLevelWarn
  LogLevelError
)
```

The default logger logs to [stdout](https://golang.org/pkg/syscall/#Stdout) at "info" and above. To change the logger, call `xray.SetLogger(myLogger)`. There is a default logger implementation that writes to an `io.Writer` from a specified minimum log level. For example, to log to stderr at "error" and above:

```go
xray.SetLogger(xraylog.NewDefaultLogger(os.Stderr, xraylog.LogLevelError))
```

Note that the `xray.Config{}` fields `LogLevel` and `LogFormat` are deprecated starting from version `1.0.0-rc.10` and no longer have any effect.

***Plugins***

Plugins can be loaded conditionally at runtime. For this purpose, plugins under "github.com/aws/aws-xray-sdk-go/awsplugins/" have an explicit `Init()` function. Customer must call this method to load the plugin:

```go
import (
  "os"

  "github.com/aws/aws-xray-sdk-go/awsplugins/ec2"
  "github.com/aws/aws-xray-sdk-go/xray"
)

func init() {
  // conditionally load plugin
  if os.Getenv("ENVIRONMENT") == "production" {
    ec2.Init()
  }

  xray.Configure(xray.Config{
    ServiceVersion:   "1.2.3",
  })
}
```

**Start a custom segment/subsegment**
Note that customers using xray.BeginSegment API directly will only be able to evaluate sampling rules based on service name.

```go
  // Start a segment
  ctx, seg := xray.BeginSegment(context.Background(), "service-name")
  // Start a subsegment
  subCtx, subSeg := xray.BeginSubsegment(ctx, "subsegment-name")
  // ...
  // Add metadata or annotation here if necessary
  // ...
  subSeg.Close(nil)
  // Close the segment
  seg.Close(nil)
```

**Generate no-op trace and segment id**

X-Ray Go SDK will by default generate no-op trace and segment id for unsampled requests and secure random trace and entity id for sampled requests. If customer wants to enable generating secure random trace and entity id for all the (sampled/unsampled) requests (this is applicable for trace id injection into logs use case) then they achieve that by setting AWS_XRAY_NOOP_ID environment variable as False.

**Disabling XRay Tracing**

XRay tracing can be disabled by setting up environment variable `AWS_XRAY_SDK_DISABLED` . Disabling XRay can be useful for specific use case like if customer wants to stop tracing in their test environment they can do so just by setting up the environment variable.



```go
  // Set environment variable TRUE to disable XRay
  os.Setenv("AWS_XRAY_SDK_DISABLED", "TRUE")
```

**Capture**

```go
func criticalSection(ctx context.Context) {
  // This example traces a critical code path using a custom subsegment
  xray.Capture(ctx, "MyService.criticalSection", func(ctx1 context.Context) error {
    var err error

    section.Lock()
    result := someLockedResource.Go()
    section.Unlock()

    xray.AddMetadata(ctx1, "ResourceResult", result)
  })
}
```

**HTTP Handler**

```go
func main() {
  http.Handle("/", xray.Handler(xray.NewFixedSegmentNamer("myApp"), http.HandlerFunc(func(w http.ResponseWriter, r *http.Request) {
    w.Write([]byte("Hello!"))
  })))
  http.ListenAndServe(":8000", nil)
}
```

**HTTP Client**

```go
func getExample(ctx context.Context) ([]byte, error) {
    resp, err := ctxhttp.Get(ctx, xray.Client(nil), "https://aws.amazon.com/")
    if err != nil {
      return nil, err
    }
    return ioutil.ReadAll(resp.Body)
}
```

**AWS**

```go
sess := session.Must(session.NewSession())
dynamo := dynamodb.New(sess)
xray.AWS(dynamo.Client)
dynamo.ListTablesWithContext(ctx, &dynamodb.ListTablesInput{})
```

**S3**

`aws-xray-sdk-go` does not currently support [`*Request.Presign()`](https://docs.aws.amazon.com/sdk-for-go/api/aws/request/#Request.Presign) operations and will panic if one is encountered.  This results in an error similar to: 

`panic: failed to begin subsegment named 's3': segment cannot be found.`

If you encounter this, you can set `AWS_XRAY_CONTEXT_MISSING` environment variable to `LOG_ERROR`.  This will instruct the SDK to log the error and continue processing your requests.

```go
os.Setenv("AWS_XRAY_CONTEXT_MISSING", "LOG_ERROR")
```

**SQL**

Any `database/sql` calls can be traced with X-Ray by replacing the `sql.Open` call with `xray.SQLContext`. It is recommended to use URLs instead of configuration strings if possible.

```go
func main() {
  db, err := xray.SQLContext("postgres", "postgres://user:password@host:port/db")
  row, err := db.QueryRowContext(ctx, "SELECT 1") // Use as normal
}
```

**Lambda**

```
For Lambda support use version v1.0.0-rc.1 and higher
```

If you are using the AWS X-Ray Go SDK inside a Lambda function, there will be a FacadeSegment inside the Lambda context.  This allows you to instrument your Lambda function using `Configure`, `Capture`, `HTTP Client`, `AWS`, `SQL` and `Custom Subsegments` usage.  `Segment` operations are not supported.

```go
func HandleRequest(ctx context.Context, name string) (string, error) {
    sess := session.Must(session.NewSession())
    dynamo := dynamodb.New(sess)
    xray.AWS(dynamo.Client)
    input := &dynamodb.PutItemInput{
        Item: map[string]*dynamodb.AttributeValue{
            "12": {
                S: aws.String("example"),
            },
        },
        TableName: aws.String("xray"),
    }
    _, err := dynamo.PutItemWithContext(ctx, input)
    if err != nil {
        return name, err
    }
    
    _, err = ctxhttp.Get(ctx, xray.Client(nil), "https://www.twitch.tv/")
    if err != nil {
        return name, err
    }
    
    _, subseg := xray.BeginSubsegment(ctx, "subsegment-name")
    subseg.Close(nil)
    
    db := xray.SQLContext("postgres", "postgres://user:password@host:port/db")
    row, _ := db.QueryRow(ctx, "SELECT 1")
    
    return fmt.Sprintf("Hello %s!", name), nil
}
```

<<<<<<< HEAD
**gRPC**

Note: `aws-xray-sdk-go` doesn't currently support streaming gRPC call.

Apply xray gRPC interceptors (`xray.UnaryServerInterceptor` or `xray.UnaryClientInterceptor`) to instrument gRPC unary requests/responses, and the handling code.

**gRPC Client**

```go
conn, err := grpc.Dial(
    serverAddr,
    // use grpc.WithChainUnaryInterceptor instead to apply multiple interceptors
    grpc.WithUnaryInterceptor(
        xray.UnaryClientInterceptor(serverAddr),
    ),
)
```

**gRPC Server**

```go
grpcServer := grpc.NewServer(
    // use grpc.ChainUnaryInterceptor instead to apply multiple interceptors
    grpc.UnaryInterceptor(
        xray.UnaryServerInterceptor(context.TODO(), xray.NewFixedSegmentNamer("myApp")),
    ),
)
=======
## fasthttp instrumentation 

Support for incoming requests with [valyala/fasthttp](https://github.com/valyala/fasthttp):

```go
package main

import (
	"fmt"
	"log"
	"os"

	"github.com/aws/aws-xray-sdk-go/xray"
	"github.com/aws/aws-xray-sdk-go/xraylog"
	"github.com/fasthttp/router"
	"github.com/valyala/fasthttp"
)

func index(ctx *fasthttp.RequestCtx) {
	ctx.WriteString("Welcome!")
}

func hello(ctx *fasthttp.RequestCtx) {
	fmt.Fprintf(ctx, "Hello, %s!\n", ctx.UserValue("name"))
}

func middleware(name string, h fasthttp.RequestHandler, fh xray.FastHTTPHandler) fasthttp.RequestHandler {
	f := func(ctx *fasthttp.RequestCtx) {
		h(ctx)
	}

	return fh.Handler(xray.NewFixedSegmentNamer(name), f)
}

func init() {
	if err := xray.Configure(xray.Config{
		DaemonAddr:     "xray:2000",
		ServiceVersion: "0.1",
	}); err != nil {
		panic(err)
	}

	xray.SetLogger(xraylog.NewDefaultLogger(os.Stdout, xraylog.LogLevelDebug))
}

func main() {
	fh := xray.NewFastHTTPInstrumentor(nil)
	r := router.New()
	r.GET("/", middleware("index", index, fh))
	r.GET("/hello/{name}", middleware("hello", hello, fh))

	log.Fatal(fasthttp.ListenAndServe(":8080", r.Handler))
}
>>>>>>> 160801fc
```

## License

The AWS X-Ray SDK for Go is licensed under the Apache 2.0 License. See LICENSE and NOTICE.txt for more information.<|MERGE_RESOLUTION|>--- conflicted
+++ resolved
@@ -280,7 +280,6 @@
 }
 ```
 
-<<<<<<< HEAD
 **gRPC**
 
 Note: `aws-xray-sdk-go` doesn't currently support streaming gRPC call.
@@ -308,7 +307,8 @@
         xray.UnaryServerInterceptor(context.TODO(), xray.NewFixedSegmentNamer("myApp")),
     ),
 )
-=======
+```
+
 ## fasthttp instrumentation 
 
 Support for incoming requests with [valyala/fasthttp](https://github.com/valyala/fasthttp):
@@ -362,7 +362,6 @@
 
 	log.Fatal(fasthttp.ListenAndServe(":8080", r.Handler))
 }
->>>>>>> 160801fc
 ```
 
 ## License
